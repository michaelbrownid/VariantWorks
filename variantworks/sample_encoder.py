#
# Copyright 2020 NVIDIA CORPORATION.
#
# Licensed under the Apache License, Version 2.0 (the "License");
# you may not use this file except in compliance with the License.
# You may obtain a copy of the License at
#
#     http://www.apache.org/licenses/LICENSE-2.0
#
# Unless required by applicable law or agreed to in writing, software
# distributed under the License is distributed on an "AS IS" BASIS,
# WITHOUT WARRANTIES OR CONDITIONS OF ANY KIND, either express or implied.
# See the License for the specific language governing permissions and
# limitations under the License.
#
"""Classes and functions for encoding samples."""

import abc
from enum import Enum
import pysam
import torch

from variantworks.base_encoder import base_enum_encoder
from variantworks.types import Variant, VariantType, VariantZygosity


class SampleEncoder:
    """An abstract class defining the interface to an encoder implementation.

    Encoder could be used for encoding inputs to network, as well as encoding target labels for prediction.
    """

    def __init__(self):
        """Construct a class instance."""
        pass

    @abc.abstractmethod
    def __call__(self, *sample):
        """Compute the encoding of a sample."""
        raise NotImplementedError


class PileupEncoder(SampleEncoder):
    """A pileup encoder for SNPs.

    For a given SNP position and nucleotide context, the encoder generates a pileup
    tensor around the variant position. The pileup can have configurable depth based on
    the type of information that is selected to be embedded.

    The variant location of interest is kept centered in the pileup, and the layers input in
    the constructor define the channels created in the encoding. For more details on available
    channels, please check the documentation for the Layers enum.
    """

    class Layer(Enum):
<<<<<<< HEAD
        """Layers that can be added to the pileup encoding.

        Values:
            READ : Encode each aligned read as a row of the pileup. The bases in the
            read are encoded using a base_encoder dict passed into the class. The reads
            in the row are positioned according to the pileup alignment.\n
            BASE_QUALITY : Encode the base quality of each aligned read in the pileup. Base
            qualities of each read are added to a new row, following the same positioning as for READS. The base
            qualities are normalized to [0,1]..\n
            MAPPING_QUALITY : Mapping quality of a read is encoded at each nucleotide position of the read. Mapping quality
            values are noramlize to [0,1].\n
            REFERENCE : Only the reference allele location is encoded in each row.\n
            ALLELE : Only the alt allele location is encoded in each row.\n
        """
=======
        """Layers that can be added to the pileup encoding."""
>>>>>>> 6955611d

        READ = 0
        BASE_QUALITY = 1
        MAPPING_QUALITY = 2
        REFERENCE = 3
        ALLELE = 4

    def __init__(self, window_size=50, max_reads=50, layers=[Layer.READ], base_encoder=None):
        """Construct class instance.

        Args:
            window_size : A nucleotide context size on either side of variant position [50].
            max_reads : Max number of reads to consider in the pileip. If reads fewer than max_reads
            are available, the entries are all masked to 0. [50]
            layers : A list defining the layers to add to the encoding. The ordering of channels in the
            encoding follows the ordering of layers in the list. [Layer.READ]
            base_encoder : A dict defining conversion of nucleotide string chars to numeric representation.
            [base_encoder.base_enum_encoder]

        Returns:
            Instance of class.
        """
        super().__init__()
        self.window_size = window_size
        self.max_reads = max_reads
        self.layers = layers
        self.bams = dict()
        self.base_encoder = base_encoder if base_encoder is not None else base_enum_encoder
        self.layer_tensors = []
        self.layer_dict = {}
        for layer in layers:
            tensor = torch.zeros(
                (self.height, self.width), dtype=torch.float32)
            self.layer_tensors.append(tensor)
            self.layer_dict[layer] = tensor

    @property
    def width(self):
        """Return width of pileup."""
        return 2 * self.window_size + 1

    @property
    def height(self):
        """Return height of pileup."""
        return self.max_reads

    @property
    def depth(self):
        """Return number of layers in pileup."""
        return len(self.layers)

    def _fill_layer(self, layer, pileupread, left_offset, right_offset, row, pileup_pos_range, variant):
        # print(len(pileupread.alignment.get_reference_sequence()))
        tensor = self.layer_dict[layer]

        query_pos = pileupread.query_position

        # Currently only support adding reads
        if layer == self.Layer.READ:
            # Fetch the subsequence based on the offsets
            seq = pileupread.alignment.query_sequence[query_pos -
                                                      left_offset: query_pos + right_offset]
            for seq_pos, pileup_pos in enumerate(range(pileup_pos_range[0], pileup_pos_range[1])):
                # Encode base characters to enum
                tensor[row, pileup_pos] = self.base_encoder[seq[seq_pos]]
        elif layer == self.Layer.BASE_QUALITY:
            MAX_BASE_QUALITY = 93.0
            # Fetch the subsequence based on the offsets
            seq_qual = pileupread.alignment.query_qualities[query_pos -
                                                            left_offset: query_pos + right_offset]
            for seq_pos, pileup_pos in enumerate(range(pileup_pos_range[0], pileup_pos_range[1])):
                # Encode base characters to enum
                tensor[row, pileup_pos] = seq_qual[seq_pos] / MAX_BASE_QUALITY
        elif layer == self.Layer.MAPPING_QUALITY:
            MAX_MAPPING_QUALITY = 255.0
            # Getch mapping quality of alignment
            map_qual = pileupread.alignment.mapping_quality / MAX_MAPPING_QUALITY
            for pileup_pos in range(pileup_pos_range[0], pileup_pos_range[1]):
                # Encode base characters to enum
                tensor[row, pileup_pos] = map_qual
        elif layer == self.Layer.REFERENCE:
            # Only encode the reference at the variant position, rest all 0
            tensor[row, self.window_size] = self.base_encoder[variant.ref]
        elif layer == self.Layer.ALLELE:
            # Only encode the allele at the variant position, rest all 0
            tensor[row, self.window_size] = self.base_encoder[variant.allele]

    def __call__(self, variant):
        """Return a torch Tensor pileup queried from a BAM file.

        Args:
            variant : Variant struct holding information about variant locus.
        """
        # Locus information
        chrom = variant.chrom
        variant_pos = variant.pos
        bam_file = variant.bam

        assert(variant.type ==
               VariantType.SNP), "Only SNP variants supported in PileupEncoder currently."

        # Create BAM object if one hasn't been opened before.
        if bam_file not in self.bams:
            self.bams[bam_file] = pysam.AlignmentFile(bam_file, "rb")

        bam = self.bams[bam_file]

        # Get pileups from BAM
        pileups = bam.pileup(chrom,
                             variant_pos, variant_pos + 1,
                             truncate=True,
                             max_depth=self.max_reads)

        for col, pileup_col in enumerate(pileups):
            for row, pileupread in enumerate(pileup_col.pileups):
                # Skip rows beyond the max depth
                if row >= self.max_reads:
                    break
                # Check if reference base is missing (either deleted or skipped).
                if pileupread.is_del or pileupread.is_refskip:
                    continue

                # Using the variant locus as the center, find the left and right offset
                # from that locus to use as bounds for fetching bases from reads.
                #
                #      |------V------|
                #  ATCGATCGATCGATCG
                #        ATCGATCGATCGATCGATCG
                #
                # 1st read - Left offset is window size, and right offset is 4 bases
                # 2nd read - Left offset is 5 bases, and right offset is window size
                left_offset = min(self.window_size, pileupread.query_position)
                right_offset = min(self.window_size + 1, len(pileupread.alignment.query_sequence) -
                                   pileupread.query_position)

                pileup_pos_range = (
                    self.window_size - left_offset, self.window_size + right_offset)
                for layer in self.layers:
                    self._fill_layer(layer, pileupread, left_offset,
                                     right_offset, row, pileup_pos_range, variant)

        encoding = torch.stack(self.layer_tensors)
        [tensor.zero_() for tensor in self.layer_tensors]
        return encoding


class ZygosityLabelEncoder(SampleEncoder):
    """A label encoder that returns an output label encoding for zygosity only.

    Converts zygosity type to a class number.
    """

    def __init__(self):
        """Construct a class instance."""
        super().__init__()
        self._dict = {
            VariantZygosity.NO_VARIANT: 0,
            VariantZygosity.HOMOZYGOUS: 1,
            VariantZygosity.HETEROZYGOUS: 2,
        }

    def __call__(self, variant):
        """Encode variant to class for zygosity.

        Returns:
           Zygosity encoded as number.
        """
        assert(isinstance(variant, Variant))
        var_zyg = variant.zygosity
        assert(var_zyg in self._dict)

        return torch.tensor(self._dict[var_zyg])


class ZygosityLabelDecoder(SampleEncoder):
    """A decoder to convert a class to a zygosity enum."""

    def __init__(self):
        """Construct a class instance."""
        super().__init__()
        self._dict = {
            0: VariantZygosity.NO_VARIANT,
            1: VariantZygosity.HOMOZYGOUS,
            2: VariantZygosity.HETEROZYGOUS,
        }

    def __call__(self, class_id):
        """Decode class to variant zygosity enum.

        Returns:
            Variant zygosity.
        """
        assert(class_id.item() in self._dict)
        return self._dict[class_id.item()]<|MERGE_RESOLUTION|>--- conflicted
+++ resolved
@@ -53,7 +53,6 @@
     """
 
     class Layer(Enum):
-<<<<<<< HEAD
         """Layers that can be added to the pileup encoding.
 
         Values:
@@ -68,9 +67,6 @@
             REFERENCE : Only the reference allele location is encoded in each row.\n
             ALLELE : Only the alt allele location is encoded in each row.\n
         """
-=======
-        """Layers that can be added to the pileup encoding."""
->>>>>>> 6955611d
 
         READ = 0
         BASE_QUALITY = 1
